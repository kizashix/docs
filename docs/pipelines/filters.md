---
<<<<<<< HEAD
sidebar_position: 1
title: "Filters"
=======
sidebar_position: 3
title: "Filter Pipelines"
>>>>>>> 4909e4f4
---

# Filters
Filters are used to perform actions against incoming user messages and outgoing assistant (LLM) messages. Potential actions that can be taken in a filter include sending messages to monitoring platforms (such as Langfuse or DataDog), modifying message contents, blocking toxic messages, translating messages to another language, or rate limiting messages from certain users. A list of examples is maintained in the [Pipelines repo](https://github.com/open-webui/pipelines/tree/main/examples/filters). The general workflow can be seen in the image below.

<p align="center">
  <a href="#">
    <img src="/img/pipelines/filters.png" alt="Filter Workflow" />
  </a>
</p>

When a filter pipeline is enabled on a model or pipe, the incoming message from the user (or "inlet") is passed to the filter for processing. The filter performs the desired action against the message before requesting the chat completion from the LLM model. Finally, the filter performs post-processing on the outgoing LLM message (or "outlet") before it is sent to the user.<|MERGE_RESOLUTION|>--- conflicted
+++ resolved
@@ -1,11 +1,6 @@
 ---
-<<<<<<< HEAD
 sidebar_position: 1
 title: "Filters"
-=======
-sidebar_position: 3
-title: "Filter Pipelines"
->>>>>>> 4909e4f4
 ---
 
 # Filters
