--- conflicted
+++ resolved
@@ -223,16 +223,10 @@
 
 cd ./backend
 
-<<<<<<< HEAD
-# Optional, you can enable venv with to avoid collision with the system wide packages
-# python -m venv
-# ./venv/Scripts/activate
-=======
 # Optional: To install using Conda as your development environment, follow these instructions:
 # Create and activate a Conda environment
 conda create --name open-webui-env python=3.11
 conda activate open-webui-env
->>>>>>> 896a7b3a
 
 # Install dependencies
 pip install -r requirements.txt -U
