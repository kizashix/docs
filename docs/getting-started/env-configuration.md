---
sidebar_position: 4
title: "🌍 Environment Variable Configuration"
---


## Overview

Open WebUI provides a large range of environment variables that allow you to customize and configure
various aspects of the application. This page serves as a comprehensive reference for all available
environment variables, providing their types, default values, and descriptions.
As new variables are introduced, this page will be updated to reflect the growing configuration options.

:::info

This page is up-to-date with Open WebUI release version [v0.6.5](https://github.com/open-webui/open-webui/releases/tag/v0.6.5), but is still a work in progress to later include more accurate descriptions, listing out options available for environment variables, defaults, and improving descriptions.

:::

### Important Note on `PersistentConfig` Environment Variables

:::note

When launching Open WebUI for the first time, all environment variables are treated equally and can be used to configure the application. However, for environment variables marked as `PersistentConfig`, their values are persisted and stored internally.

After the initial launch, if you restart the container, `PersistentConfig` environment variables will no longer use the external environment variable values. Instead, they will use the internally stored values.

In contrast, regular environment variables will continue to be updated and applied on each subsequent restart.

You can update the values of `PersistentConfig` environment variables directly from within Open WebUI, and these changes will be stored internally. This allows you to manage these configuration settings independently of the external environment variables.

Please note that `PersistentConfig` environment variables are clearly marked as such in the documentation below, so you can be aware of how they will behave.

:::

## App/Backend

The following environment variables are used by `backend/open_webui/config.py` to provide Open WebUI startup
configuration. Please note that some variables may have different default values depending on
whether you're running Open WebUI directly or via Docker. For more information on logging
environment variables, see our [logging documentation](https://docs.openwebui.com/getting-started/advanced-topics/logging).

### General

#### `WEBUI_URL`

- Type: `str`
- Default: `http://localhost:3000`
- Description: Specifies the URL where the Open WebUI is reachable. Currently used for search engine support.
- Persistence: This environment variable is a `PersistentConfig` variable.

#### `ENABLE_SIGNUP`

- Type: `bool`
- Default: `True`
- Description: Toggles user account creation.
- Persistence: This environment variable is a `PersistentConfig` variable.

#### `ENABLE_LOGIN_FORM`

- Type: `bool`
- Default: `True`
- Description: Toggles email, password, sign-in and "or" (only when `ENABLE_OAUTH_SIGNUP` is set to True) elements.
- Persistence: This environment variable is a `PersistentConfig` variable.

:::danger

This should **only** ever be set to `False` when [ENABLE_OAUTH_SIGNUP](https://docs.openwebui.com/getting-started/env-configuration/#enable_oauth_signup)
is also being used and set to `True`. Failure to do so will result in the inability to login.

:::

#### `DEFAULT_LOCALE`

- Type: `str`
- Default: `en`
- Description: Sets the default locale for the application.
- Persistence: This environment variable is a `PersistentConfig` variable.

#### `DEFAULT_MODELS`

- Type: `str`
- Default: Empty string (' '), since `None`.
- Description: Sets a default Language Model.
- Persistence: This environment variable is a `PersistentConfig` variable.

#### `DEFAULT_USER_ROLE`

- Type: `str`
- Options:
  - `pending` - New users are pending until their accounts are manually activated by an admin.
  - `user` - New users are automatically activated with regular user permissions.
  - `admin` - New users are automatically activated with administrator permissions.
- Default: `pending`
- Description: Sets the default role assigned to new users.
- Persistence: This environment variable is a `PersistentConfig` variable.

#### `ENABLE_CHANNELS`

- Type: `bool`
- Default: `False`
- Description: Enables or disables channel support.
- Persistence: This environment variable is a `PersistentConfig` variable.

#### `WEBHOOK_URL`

- Type: `str`
- Description: Sets a webhook for integration with Discord/Slack/Microsoft Teams.
- Persistence: This environment variable is a `PersistentConfig` variable.

#### `ENABLE_ADMIN_EXPORT`

- Type: `bool`
- Default: `True`
- Description: Controls whether admin users can export data.

#### `ENABLE_ADMIN_CHAT_ACCESS`

- Type: `bool`
- Default: `True`
- Description: Enables admin users to access all chats.

#### `ENABLE_USER_WEBHOOKS`

- Type: `bool`
- Default: `True`
- Description: Enables or disables user webhooks.
- Persistence: This environment variable is a `PersistentConfig` variable.

#### `THREAD_POOL_SIZE`

- Type: `str`
- Default: `"0"`
- Description: Sets the thread pool size for FastAPI/AnyIO blocking calls. By default FastAPI/AnyIO use `40` threads.

#### `SHOW_ADMIN_DETAILS`

- Type: `bool`
- Default: `True`
- Description: Toggles whether to show admin user details in the interface.
- Persistence: This environment variable is a `PersistentConfig` variable.

#### `ADMIN_EMAIL`

- Type: `str`
- Description: Sets the admin email shown by `SHOW_ADMIN_DETAILS`
- Persistence: This environment variable is a `PersistentConfig` variable.

#### `ENV`

- Type: `str`
- Options:
  - `dev` - Enables the FastAPI API documentation on `/docs`
  - `prod` - Automatically configures several environment variables
- Default:
  - **Backend Default**: `dev`
  - **Docker Default**: `prod`
- Description: Environment setting.

#### `ENABLE_PERSISTENT_CONFIG`

- Type: `bool`
- Default: `True`
- Description: If set to `False`, all `PersistentConfig` variables are treated as regular variables.

#### `CUSTOM_NAME`

- Type: `str`
- Description: Sets `WEBUI_NAME` but polls **api.openwebui.com** for metadata.

#### `WEBUI_NAME`

- Type: `str`
- Default: `Open WebUI`
- Description: Sets the main WebUI name. Appends `(Open WebUI)` if overridden.

#### `PORT`

- Type: `int`
- Default: `8080`
- Description: Sets the port to run Open WebUI from.

:::info
If you're running the application via Python and using the `open-webui serve` command, you cannot set the port using the `PORT` configuration. Instead, you must specify it directly as a command-line argument using the `--port` flag. For example:

```bash
open-webui serve --port 9999
```

This will run the Open WebUI on port `9999`. The `PORT` environment variable is disregarded in this mode.
:::

#### `ENABLE_REALTIME_CHAT_SAVE`

- Type: `bool`
- Default: `False`
- Description: When enabled, the system saves each chunk of streamed chat data to the database in real time to ensure maximum data persistency. This feature provides robust data recovery and allows accurate session tracking. However, the tradeoff is increased latency, as saving to the database introduces a delay. Disabling this feature can improve performance and reduce delays, but it risks potential data loss in the event of a system failure or crash. Use based on your application's requirements and acceptable tradeoffs.

#### `BYPASS_MODEL_ACCESS_CONTROL`

- Type: `bool`
- Default: `False`
- Description: Bypasses model access control.

#### `WEBUI_BUILD_HASH`

- Type: `str`
- Default: `dev-build`
- Description: Used for identifying the Git SHA of the build for releases.

#### `WEBUI_BANNERS`

- Type: `list` of `dict`
- Default: `[]`
- Description: List of banners to show to users. The format for banners are:

```json
[{"id": "string","type": "string [info, success, warning, error]","title": "string","content": "string","dismissible": False,"timestamp": 1000}]
```

- Persistence: This environment variable is a `PersistentConfig` variable.

:::info

When setting this environment variable in a `.env` file, make sure to escape the quotes by wrapping the entire value in double quotes and using escaped quotes (`\"`) for the inner quotes. Example:

```
WEBUI_BANNERS="[{\"id\": \"1\", \"type\": \"warning\", \"title\": \"Your messages are stored.\", \"content\": \"Your messages are stored and may be reviewed by human people. LLM's are prone to hallucinations, check sources.\", \"dismissible\": true, \"timestamp\": 1000}]"
```

:::

#### `USE_CUDA_DOCKER`

- Type: `bool`
- Default: `False`
- Description: Builds the Docker image with NVIDIA CUDA support. Enables GPU acceleration
for local Whisper and embeddings.

#### `EXTERNAL_PWA_MANIFEST_URL`

- Type: `str`
- Default: Empty string (' '), since `None` is set as default.
- Description: When defined as a fully qualified URL (e.g., https://path/to/manifest.webmanifest), requests sent to /manifest.json will use the external manifest file. When not defined, the default manifest.json file will be used.

#### `ENABLE_TITLE_GENERATION`

- Type: `bool`
- Default: `True`
- Description: Enables or disables chat title generation.
- Persistence: This environment variable is a `PersistentConfig` variable.

#### `LICENSE_KEY`

- Type: `str`
- Default: `None`
- Description: Specifies the license key to use (for Enterprise users only).
- Persistence: This environment variable is a `PersistentConfig` variable.

#### `SSL_ASSERT_FINGERPRINT`

- Type: `str`
- Default: Empty string (' '), since `None` is set as default.
- Description: Specifies the SSL assert fingerprint to use.
- Persistence: This environment variable is a `PersistentConfig` variable.

### AIOHTTP Client

#### `AIOHTTP_CLIENT_TIMEOUT`

- Type: `int`
- Default: `300`
- Description: Specifies the timeout duration in seconds for the AIOHTTP client. This impacts things
such as connections to Ollama and OpenAI endpoints.

:::info

This is the maximum amount of time the client will wait for a response before timing out.
If set to an empty string (' '), the timeout will be set to `None`, effectively disabling the timeout and
allowing the client to wait indefinitely.

:::

#### `AIOHTTP_CLIENT_TIMEOUT_MODEL_LIST`

- Type: `int`
- Default: `10`
- Description: Sets the timeout in seconds for fetching the model list. This can be useful in cases where network latency requires a longer timeout duration to successfully retrieve the model list.

:::note
The AIOHTTP_CLIENT_TIMEOUT_MODEL_LIST is set to 10 seconds by default to help ensure that all necessary connections are available when opening the web UI. This duration allows enough time for retrieving the model list even in cases of higher network latency. You can lower this value if quicker timeouts are preferred, but keep in mind that doing so may lead to some connections being dropped, depending on your network conditions.
:::

#### `AIOHTTP_CLIENT_TIMEOUT_OPENAI_MODEL_LIST`

- Type: `int`
- Description: Sets the timeout in seconds for fetching the model list. This can be useful in cases where network latency requires a longer timeout duration to successfully retrieve the model list.

### Directories

#### `DATA_DIR`

- Type: `str`
- Default: `./data`
- Description: Specifies the base directory for data storage, including uploads, cache, vector database, etc.

#### `FONTS_DIR`

- Type: `str`
- Description: Specifies the directory for fonts.

#### `FRONTEND_BUILD_DIR`

- Type: `str`
- Default: `../build`
- Description: Specifies the location of the built frontend files.

#### `STATIC_DIR`

- Type: `str`
- Default: `./static`
- Description: Specifies the directory for static files, such as the favicon.

### Ollama

#### `ENABLE_OLLAMA_API`

- Type: `bool`
- Default: `True`
- Description: Enables the use of Ollama APIs.
- Persistence: This environment variable is a `PersistentConfig` variable.

#### `OLLAMA_BASE_URL` (`OLLAMA_API_BASE_URL` is deprecated) {#ollama_base_url}

- Type: `str`
- Default: `http://localhost:11434`
- Docker Default:
  - If `K8S_FLAG` is set: `http://ollama-service.open-webui.svc.cluster.local:11434`
  - If `USE_OLLAMA_DOCKER=True`: `http://localhost:11434`
  - Else `http://host.docker.internal:11434`
- Description: Configures the Ollama backend URL.

#### `OLLAMA_BASE_URLS`

- Type: `str`
- Description: Configures load-balanced Ollama backend hosts, separated by `;`. See
[`OLLAMA_BASE_URL`](#ollama_base_url). Takes precedence over[`OLLAMA_BASE_URL`](#ollama_base_url).
- Example: `http://host-one:11434;http://host-two:11434`
- Persistence: This environment variable is a `PersistentConfig` variable.

#### `USE_OLLAMA_DOCKER`

- Type: `bool`
- Default: `False`
- Description: Builds the Docker image with a bundled Ollama instance.

#### `K8S_FLAG`

- Type: `bool`
- Default: `False`
- Description: If set, assumes Helm chart deployment and sets [`OLLAMA_BASE_URL`](#ollama_base_url) to `http://ollama-service.open-webui.svc.cluster.local:11434`

### OpenAI

#### `ENABLE_OPENAI_API`

- Type: `bool`
- Default: `True`
- Description: Enables the use of OpenAI APIs.
- Persistence: This environment variable is a `PersistentConfig` variable.

#### `OPENAI_API_BASE_URL`

- Type: `str`
- Default: `https://api.openai.com/v1`
- Description: Configures the OpenAI base API URL.
- Persistence: This environment variable is a `PersistentConfig` variable.

#### `OPENAI_API_BASE_URLS`

- Type: `str`
- Description: Supports balanced OpenAI base API URLs, semicolon-separated.
- Example: `http://host-one:11434;http://host-two:11434`
- Persistence: This environment variable is a `PersistentConfig` variable.

#### `OPENAI_API_KEY`

- Type: `str`
- Description: Sets the OpenAI API key.
- Example: `sk-124781258123`
- Persistence: This environment variable is a `PersistentConfig` variable.

#### `OPENAI_API_KEYS`

- Type: `str`
- Description: Supports multiple OpenAI API keys, semicolon-separated.
- Example: `sk-124781258123;sk-4389759834759834`
- Persistence: This environment variable is a `PersistentConfig` variable.

### Tasks

#### `TASK_MODEL`

- Type: `str`
- Description: The default model to use for tasks such as title and web search query generation
when using Ollama models.
- Persistence: This environment variable is a `PersistentConfig` variable.

#### `TASK_MODEL_EXTERNAL`

- Type: `str`
- Description: The default model to use for tasks such as title and web search query generation
when using OpenAI-compatible endpoints.
- Persistence: This environment variable is a `PersistentConfig` variable.

#### `TITLE_GENERATION_PROMPT_TEMPLATE`

- Type: `str`
- Description: Prompt to use when generating chat titles.
- Default: The value of `DEFAULT_TITLE_GENERATION_PROMPT_TEMPLATE` environment variable.

`DEFAULT_TITLE_GENERATION_PROMPT_TEMPLATE`:

```
### Task:
Generate a concise, 3-5 word title with an emoji summarizing the chat history.
### Guidelines:
- The title should clearly represent the main theme or subject of the conversation.
- Use emojis that enhance understanding of the topic, but avoid quotation marks or special formatting.
- Write the title in the chat's primary language; default to English if multilingual.
- Prioritize accuracy over excessive creativity; keep it clear and simple.
### Output:
JSON format: { "title": "your concise title here" }
### Examples:
- { "title": "📉 Stock Market Trends" },
- { "title": "🍪 Perfect Chocolate Chip Recipe" },
- { "title": "Evolution of Music Streaming" },
- { "title": "Remote Work Productivity Tips" },
- { "title": "Artificial Intelligence in Healthcare" },
- { "title": "🎮 Video Game Development Insights" }
### Chat History:
<chat_history>
{{MESSAGES:END:2}}
</chat_history>
```

- Persistence: This environment variable is a `PersistentConfig` variable.

#### `TOOLS_FUNCTION_CALLING_PROMPT_TEMPLATE`

- Type: `str`
- Description: Prompt to use when calling tools.
- Default: The value of `DEFAULT_TOOLS_FUNCTION_CALLING_PROMPT_TEMPLATE` environment variable.

`DEFAULT_TOOLS_FUNCTION_CALLING_PROMPT_TEMPLATE`:

```
Available Tools: {{TOOLS}}

Your task is to choose and return the correct tool(s) from the list of available tools based on the query. Follow these guidelines:

- Return only the JSON object, without any additional text or explanation.

- If no tools match the query, return an empty array: 
   {
     "tool_calls": []
   }

- If one or more tools match the query, construct a JSON response containing a "tool_calls" array with objects that include:
   - "name": The tool's name.
   - "parameters": A dictionary of required parameters and their corresponding values.

The format for the JSON response is strictly:
{
  "tool_calls": [
    {"name": "toolName1", "parameters": {"key1": "value1"}},
    {"name": "toolName2", "parameters": {"key2": "value2"}}
  ]
}
```

- Persistence: This environment variable is a `PersistentConfig` variable.

### Code Execution

#### `ENABLE_CODE_EXECUTION`

- Type: `bool`
- Default: `True`
- Description: Enables or disables code execution.
- Persistence: This environment variable is a `PersistentConfig` variable.

#### `CODE_EXECUTION_ENGINE`

- Type: `str`
- Default: `pyodide`
- Description: Specifies the code execution engine to use.
- Persistence: This environment variable is a `PersistentConfig` variable.

#### `CODE_EXECUTION_JUPYTER_URL`

- Type: `str`
- Default: `None`
- Description: Specifies the Jupyter URL to use for code execution.
- Persistence: This environment variable is a `PersistentConfig` variable.

#### `CODE_EXECUTION_JUPYTER_AUTH`

- Type: `str`
- Default: `None`
- Description: Specifies the Jupyter authentication method to use for code execution.
- Persistence: This environment variable is a `PersistentConfig` variable.

#### `CODE_EXECUTION_JUPYTER_AUTH_TOKEN`

- Type: `str`
- Default: `None`
- Description: Specifies the Jupyter authentication token to use for code execution.
- Persistence: This environment variable is a `PersistentConfig` variable.

#### `CODE_EXECUTION_JUPYTER_AUTH_PASSWORD`

- Type: `str`
- Default: `None`
- Description: Specifies the Jupyter authentication password to use for code execution.
- Persistence: This environment variable is a `PersistentConfig` variable.

#### `CODE_EXECUTION_JUPYTER_TIMEOUT`

- Type: `str`
- Default: Empty string (' '), since `None` is set as default.
- Description: Specifies the timeout for Jupyter code execution.
- Persistence: This environment variable is a `PersistentConfig` variable.

### Code Interpreter

#### `ENABLE_CODE_INTERPRETER`

- Type: `bool`
- Default: `True`
- Description: Enables or disables code interpreter.
- Persistence: This environment variable is a `PersistentConfig` variable.

#### `CODE_INTERPRETER_ENGINE`

- Type: `str`
- Default: `pyodide`
- Description: Specifies the code interpreter engine to use.
- Persistence: This environment variable is a `PersistentConfig` variable.

#### `CODE_INTERPRETER_PROMPT_TEMPLATE`

- Type: `str`
- Default: `None`
- Description: Specifies the prompt template to use for code interpreter.
- Persistence: This environment variable is a `PersistentConfig` variable.

#### `CODE_INTERPRETER_JUPYTER_URL`

- Type: `str`
- Default: Empty string (' '), since `None` is set as default.
- Description: Specifies the Jupyter URL to use for code interpreter.
- Persistence: This environment variable is a `PersistentConfig` variable.

#### `CODE_INTERPRETER_JUPYTER_AUTH`

- Type: `str`
- Default: Empty string (' '), since `None` is set as default.
- Description: Specifies the Jupyter authentication method to use for code interpreter.
- Persistence: This environment variable is a `PersistentConfig` variable.

#### `CODE_INTERPRETER_JUPYTER_AUTH_TOKEN`

- Type: `str`
- Default: Empty string (' '), since `None` is set as default.
- Description: Specifies the Jupyter authentication token to use for code interpreter.
- Persistence: This environment variable is a `PersistentConfig` variable.

#### `CODE_INTERPRETER_JUPYTER_AUTH_PASSWORD`

- Type: `str`
- Default: Empty string (' '), since `None` is set as default.
- Description: Specifies the Jupyter authentication password to use for code interpreter.
- Persistence: This environment variable is a `PersistentConfig` variable.

#### `CODE_INTERPRETER_JUPYTER_TIMEOUT`

- Type: `str`
- Default: Empty string (' '), since `None` is set as default.
- Description: Specifies the timeout for the Jupyter code interpreter.
- Persistence: This environment variable is a `PersistentConfig` variable.

### Direct Connections (OpenAPI/MCPO Tool Servers)

#### `ENABLE_DIRECT_CONNECTIONS`

- Type: `bool`
- Default: `True`
- Description: Enables or disables direct connections.
- Persistence: This environment variable is a `PersistentConfig` variable.

### Autocomplete

#### `ENABLE_AUTOCOMPLETE_GENERATION`

- Type: `bool`
- Default: `True`
- Description: Enables or disables autocomplete generation.
- Persistence: This environment variable is a `PersistentConfig` variable.

:::info

When enabling `ENABLE_AUTOCOMPLETE_GENERATION`, ensure that you also configure `AUTOCOMPLETE_GENERATION_INPUT_MAX_LENGTH` and `AUTOCOMPLETE_GENERATION_PROMPT_TEMPLATE` accordingly.

:::

#### `AUTOCOMPLETE_GENERATION_INPUT_MAX_LENGTH`

- Type: `int`
- Default: `-1`
- Description: Sets the maximum input length for autocomplete generation.
- Persistence: This environment variable is a `PersistentConfig` variable.

#### `AUTOCOMPLETE_GENERATION_PROMPT_TEMPLATE`

- Type: `str`
- Default: The value of the `DEFAULT_AUTOCOMPLETE_GENERATION_PROMPT_TEMPLATE` environment variable.

`DEFAULT_AUTOCOMPLETE_GENERATION_PROMPT_TEMPLATE`:

```
### Task:
You are an autocompletion system. Continue the text in `<text>` based on the **completion type** in `<type>` and the given language.  

### **Instructions**:
1. Analyze `<text>` for context and meaning.  
2. Use `<type>` to guide your output:  
   - **General**: Provide a natural, concise continuation.  
   - **Search Query**: Complete as if generating a realistic search query.  
3. Start as if you are directly continuing `<text>`. Do **not** repeat, paraphrase, or respond as a model. Simply complete the text.  
4. Ensure the continuation:
   - Flows naturally from `<text>`.  
   - Avoids repetition, overexplaining, or unrelated ideas.  
5. If unsure, return: `{ "text": "" }`.  

### **Output Rules**:
- Respond only in JSON format: `{ "text": "<your_completion>" }`.

### **Examples**:
#### Example 1:  
Input:  
<type>General</type>  
<text>The sun was setting over the horizon, painting the sky</text>  
Output:  
{ "text": "with vibrant shades of orange and pink." }

#### Example 2:  
Input:  
<type>Search Query</type>  
<text>Top-rated restaurants in</text>  
Output:  
{ "text": "New York City for Italian cuisine." }  

---
### Context:
<chat_history>
{{MESSAGES:END:6}}
</chat_history>
<type>{{TYPE}}</type>  
<text>{{PROMPT}}</text>  
#### Output:
```

- Description: Sets the prompt template for autocomplete generation.
- Persistence: This environment variable is a `PersistentConfig` variable.

### Evaluation Arena Model

#### `ENABLE_EVALUATION_ARENA_MODELS`

- Type: `bool`
- Default: `True`
- Description: Enables or disables evaluation arena models.
- Persistence: This environment variable is a `PersistentConfig` variable.

#### `ENABLE_MESSAGE_RATING`

- Type: `bool`
- Default: `True`
- Description: Enables message rating feature.
- Persistence: This environment variable is a `PersistentConfig` variable.

#### `ENABLE_COMMUNITY_SHARING`

- Type: `bool`
- Default: `True`
- Description: Controls whether users are shown the share to community button.
- Persistence: This environment variable is a `PersistentConfig` variable.

### Tags Generation

#### `ENABLE_TAGS_GENERATION`

- Type: `bool`
- Default: `True`
- Description: Enables or disables tag generation.
- Persistence: This environment variable is a `PersistentConfig` variable.

#### `TAGS_GENERATION_PROMPT_TEMPLATE`

- Type: `str`
- Default: The value of `DEFAULT_TAGS_GENERATION_PROMPT_TEMPLATE` environment variable.

`DEFAULT_TAGS_GENERATION_PROMPT_TEMPLATE`:

```
### Task:
Generate 1-3 broad tags categorizing the main themes of the chat history, along with 1-3 more specific subtopic tags.

### Guidelines:
- Start with high-level domains (e.g. Science, Technology, Philosophy, Arts, Politics, Business, Health, Sports, Entertainment, Education)
- Consider including relevant subfields/subdomains if they are strongly represented throughout the conversation
- If content is too short (less than 3 messages) or too diverse, use only ["General"]
- Use the chat's primary language; default to English if multilingual
- Prioritize accuracy over specificity

### Output:
JSON format: { "tags": ["tag1", "tag2", "tag3"] }

### Chat History:
<chat_history>
{{MESSAGES:END:6}}
</chat_history>
```

- Description: Sets the prompt template for tag generation.
- Persistence: This environment variable is a `PersistentConfig` variable.

### API Key Endpoint Restrictions

#### `ENABLE_API_KEY`

- Type: `bool`
- Default: `True`
- Description: Enables API key authentication.
- Persistence: This environment variable is a `PersistentConfig` variable.

#### `ENABLE_API_KEY_ENDPOINT_RESTRICTIONS`

- Type: `bool`
- Default: `False`
- Description: Enables API key endpoint restrictions for added security and configurability.
- Persistence: This environment variable is a `PersistentConfig` variable.

#### `API_KEY_ALLOWED_ENDPOINTS`

- Type: `str`
- Description: Specifies a comma-separated list of allowed API endpoints when API key endpoint restrictions are enabled.
- Persistence: This environment variable is a `PersistentConfig` variable.

:::note

The value of `API_KEY_ALLOWED_ENDPOINTS` should be a comma-separated list of endpoint URLs, such as `/api/v1/messages, /api/v1/channels`.

:::

#### `JWT_EXPIRES_IN`

- Type: `int`
- Default: `-1`
- Description: Sets the JWT expiration time in seconds. Valid time units: `s`, `m`, `h`, `d`, `w` or `-1` for no expiration.
- Persistence: This environment variable is a `PersistentConfig` variable.

## Security Variables

#### `ENABLE_FORWARD_USER_INFO_HEADERS`

- type: `bool`
- Default: `False`
- Description: Forwards user information (name, ID, email, and role) as X-headers to OpenAI API and Ollama API.
If enabled, the following headers are forwarded:
  - `X-OpenWebUI-User-Name`
  - `X-OpenWebUI-User-Id`
  - `X-OpenWebUI-User-Email`
  - `X-OpenWebUI-User-Role`

#### `ENABLE_WEB_LOADER_SSL_VERIFICATION`

- Type: `bool`
- Default: `True`
- Description: Bypass SSL Verification for RAG on Websites.
- Persistence: This environment variable is a `PersistentConfig` variable.

#### `WEBUI_SESSION_COOKIE_SAME_SITE`

- Type: `str`
- Options:
  - `lax` - Sets the `SameSite` attribute to lax, allowing session cookies to be sent with
requests initiated by third-party websites.
  - `strict` - Sets the `SameSite` attribute to strict, blocking session cookies from being sent
with requests initiated by third-party websites.
  - `none` - Sets the `SameSite` attribute to none, allowing session cookies to be sent with
requests initiated by third-party websites, but only over HTTPS.
- Default: `lax`
- Description: Sets the `SameSite` attribute for session cookies.

:::warning

When `ENABLE_OAUTH_SIGNUP` is enabled, setting `WEBUI_SESSION_COOKIE_SAME_SITE` to `strict` can cause login failures. This is because Open WebUI uses a session cookie to validate the callback from the OAuth provider, which helps prevent CSRF attacks.

However, a `strict` session cookie is not sent with the callback request, leading to potential login issues. If you experience this problem, use the default `lax` value instead.

:::

#### `WEBUI_SESSION_COOKIE_SECURE`

- Type: `bool`
- Default: `False`
- Description: Sets the `Secure` attribute for session cookies if set to `True`.

#### `WEBUI_AUTH_COOKIE_SAME_SITE`

- Type: `str`
- Options:
  - `lax` - Sets the `SameSite` attribute to lax, allowing auth cookies to be sent with
requests initiated by third-party websites.
  - `strict` - Sets the `SameSite` attribute to strict, blocking auth cookies from being sent
with requests initiated by third-party websites.
  - `none` - Sets the `SameSite` attribute to none, allowing auth cookies to be sent with
requests initiated by third-party websites, but only over HTTPS.
- Default: `lax`
- Description: Sets the `SameSite` attribute for auth cookies.

:::info

If the value is not set, `WEBUI_SESSION_COOKIE_SAME_SITE` will be used as a fallback.

:::

#### `WEBUI_AUTH_COOKIE_SECURE`

- Type: `bool`
- Default: `False`
- Description: Sets the `Secure` attribute for auth cookies if set to `True`.

:::info

If the value is not set, `WEBUI_SESSION_COOKIE_SECURE` will be used as a fallback.

:::

#### `WEBUI_AUTH`

- Type: `bool`
- Default: `True`
- Description: This setting enables or disables authentication.

:::danger

If set to `False`, authentication will be disabled for your Open WebUI instance. However, it's
important to note that turning off authentication is only possible for fresh installations without
any existing users. If there are already users registered, you cannot disable authentication
directly. Ensure that no users are present in the database if you intend to turn off `WEBUI_AUTH`.

:::

#### `WEBUI_SECRET_KEY`

- Type: `str`
- Default: `t0p-s3cr3t`
- Docker Default: Randomly generated on first start
- Description: Overrides the randomly generated string used for JSON Web Token.

:::info

When deploying Open-WebUI in a multiple-node cluster with a load balancer, you must ensure that the WEBUI_SECRET_KEY value is the same across all instances in order to enable users to continue working if a node is recycled or their session is transferred to a different node. Without it, they will need to sign in again each time the underlying node changes.

:::

#### `OFFLINE_MODE`

- Type: `bool`
- Default: `False`
- Description: Enables or disables offline mode.

#### `RESET_CONFIG_ON_START`

- Type: `bool`
- Default: `False`
- Description: Resets the `config.json` file on startup.

#### `SAFE_MODE`

- Type: `bool`
- Default: `False`
- Description: Enables safe mode, which disables potentially unsafe features, deactivating all functions.

#### `CORS_ALLOW_ORIGIN`

- Type: `str`
- Default: `*`
- Description: Sets the allowed origins for Cross-Origin Resource Sharing (CORS).

#### `RAG_EMBEDDING_MODEL_TRUST_REMOTE_CODE`

- Type: `bool`
- Default: `False`
- Description: Determines whether to allow custom models defined on the Hub in their own modeling files.

#### `RAG_RERANKING_MODEL_TRUST_REMOTE_CODE`

- Type: `bool`
- Default: `False`
- Description: Determines whether to allow custom models defined on the Hub in their own.
modeling files for reranking.

#### `RAG_EMBEDDING_MODEL_AUTO_UPDATE`

- Type: `bool`
- Default: `True`
- Description: Toggles automatic update of the Sentence-Transformer model.

#### `RAG_RERANKING_MODEL_AUTO_UPDATE`

- Type: `bool`
- Default: `True`
- Description: Toggles automatic update of the reranking model.

## Vector Database

#### `VECTOR_DB`

- Type: `str`
- Options:
- `chroma`, `elasticsearch`, `milvus`, `opensearch`, `pgvector`, `qdrant`, `pinecone`
- Default: `chroma`
- Description: Specifies which vector database system to use. This setting determines which vector storage system will be used for managing embeddings.

### ChromaDB

#### `CHROMA_TENANT`

- Type: `str`
- Default: The value of `chromadb.DEFAULT_TENANT` (a constant in the `chromadb` module)
- Description: Sets the tenant for ChromaDB to use for RAG embeddings.

#### `CHROMA_DATABASE`

- Type: `str`
- Default: The value of `chromadb.DEFAULT_DATABASE` (a constant in the `chromadb` module)
- Description: Sets the database in the ChromaDB tenant to use for RAG embeddings.

#### `CHROMA_HTTP_HOST`

- Type: `str`
- Description: Specifies the hostname of a remote ChromaDB Server. Uses a local ChromaDB instance if not set.

#### `CHROMA_HTTP_PORT`

- Type: `int`
- Default: `8000`
- Description: Specifies the port of a remote ChromaDB Server.

#### `CHROMA_HTTP_HEADERS`

- Type: `str`
- Description: A comma-separated list of HTTP headers to include with every ChromaDB request.
- Example: `Authorization=Bearer heuhagfuahefj,User-Agent=OpenWebUI`.

#### `CHROMA_HTTP_SSL`

- Type: `bool`
- Default: `False`
- Description: Controls whether or not SSL is used for ChromaDB Server connections.

#### `CHROMA_CLIENT_AUTH_PROVIDER`

- Type: `str`
- Description: Specifies an authentication provider for remote ChromaDB Server.
- Example: `chromadb.auth.basic_authn.BasicAuthClientProvider`

#### `CHROMA_CLIENT_AUTH_CREDENTIALS`

- Type: `str`
- Description: Specifies auth credentials for remote ChromaDB Server.
- Example: `username:password`

### Elasticsearch

#### `ELASTICSEARCH_API_KEY`

- Type: `str`
- Default: Empty string (' '), since `None` is set as default.
- Description: Specifies the Elasticsearch API key.
- Persistence: This environment variable is a `PersistentConfig` variable.

#### `ELASTICSEARCH_CA_CERTS`

- Type: `str`
- Default: Empty string (' '), since `None` is set as default.
- Description: Specifies the path to the CA certificates for Elasticsearch.
- Persistence: This environment variable is a `PersistentConfig` variable.

#### `ELASTICSEARCH_CLOUD_ID`

- Type: `str`
- Default: Empty string (' '), since `None` is set as default.
- Description: Specifies the Elasticsearch cloud ID.
- Persistence: This environment variable is a `PersistentConfig` variable.

#### `ELASTICSEARCH_INDEX_PREFIX`

- Type: `str`
- Default: `open_webui_collections`
- Description: Specifies the prefix for the Elasticsearch index.
- Persistence: This environment variable is a `PersistentConfig` variable.

#### `ELASTICSEARCH_PASSWORD`

- Type: `str`
- Default: Empty string (' '), since `None` is set as default.
- Description: Specifies the password for Elasticsearch.
- Persistence: This environment variable is a `PersistentConfig` variable.

#### `ELASTICSEARCH_URL`

- Type: `str`
- Default: `https://localhost:9200`
- Description: Specifies the URL for the Elasticsearch instance.
- Persistence: This environment variable is a `PersistentConfig` variable.

#### `ELASTICSEARCH_USERNAME`

- Type: `str`
- Default: Empty string (' '), since `None` is set as default.
- Description: Specifies the username for Elasticsearch.
- Persistence: This environment variable is a `PersistentConfig` variable.

### Milvus

#### `MILVUS_URI`

- Type: `str`
- Default: `${DATA_DIR}/vector_db/milvus.db`
- Description: Specifies the URI for connecting to the Milvus vector database. This can point to a local or remote Milvus server based on the deployment configuration.

#### `MILVUS_DB`

- Type: `str`
- Default: `default`
- Description: Specifies the database to connect to within a Milvus instance.

#### `MILVUS_TOKEN`

- Type: `str`
- Default: `None`
- Description: Specifies an optional connection token for Milvus.

### OpenSearch

#### `OPENSEARCH_CERT_VERIFY`

- Type: `bool`
- Default: `False`
- Description: Enables or disables OpenSearch certificate verification.

#### `OPENSEARCH_PASSWORD`

- Type: `str`
- Description: Sets the password for OpenSearch.

#### `OPENSEARCH_SSL`

- Type: `bool`
- Default: `True`
- Description: Enables or disables SSL for OpenSearch.

#### `OPENSEARCH_URI`

- Type: `str`
- Default: `https://localhost:9200`
- Description: Sets the URI for OpenSearch.

#### `OPENSEARCH_USERNAME`

- Type: `str`
- Description: Sets the username for OpenSearch.

### PGVector

#### `PGVECTOR_DB_URL`

- Type: `str`
- Default: The value of the `DATABASE_URL` environment variable
- Description: Sets the database URL for model storage.

#### `PGVECTOR_INITIALIZE_MAX_VECTOR_LENGTH`

- Type: `str`
- Default: `1536`
- Description: Specifies the maximum vector length for PGVector initialization.

### Qdrant

#### `QDRANT_API_KEY`

- Type: `str`
- Description: Sets the API key for Qdrant.

#### `QDRANT_URI`

- Type: `str`
- Description: Sets the URI for Qdrant.

<<<<<<< HEAD
#### `QDRANT_ON_DISK`

- Type: `bool`
- Default: `False`
- Description: Enable the usage of memmap(also known as on-disk) storage

#### `QDRANT_PREFER_GRPC`

- Type: `bool`
- Default: `False`
- Description: Use gPRC interface whenever possible

#### `QDRANT_GRPC_PORT`

- Type: `str`
- Default: `"6334"`
- Description: Sets the gRPC port number for Qdrant.
=======
### Pinecone

When using Pinecone as the vector store, the following environment variables are used to control its behavior. Make sure to set these variables in your `.env` file or deployment environment.

#### `PINECONE_API_KEY`

- Type: `str`
- Default: `None`
- Description: Sets the API key used to authenticate with the Pinecone service.

#### `PINECONE_ENVIRONMENT`

- Type: `str`
- Default: `None`
- Description: Specifies the Pinecone environment to connect to (e.g., `us-west1-gcp`, `gcp-starter`, etc.).

#### `PINECONE_INDEX_NAME`

- Type: `str`
- Default: `open-webui-index`
- Description: Defines the name of the Pinecone index that will be used to store and query vector embeddings.

#### `PINECONE_DIMENSION`

- Type: `int`
- Default: `1536`
- Description: The dimensionality of the vector embeddings. Must match the dimension expected by the index (commonly 768, 1024, 1536, or 3072 based on model used).

#### `PINECONE_METRIC`

- Type: `str`
- Default: `cosine`
- Options: `cosine`, `dotproduct`, `euclidean`
- Description: Specifies the similarity metric to use for vector comparisons within the Pinecone index.

#### `PINECONE_CLOUD`

- Type: `str`
- Default: `aws`
- Options: `aws`, `gcp`, `azure`
- Description: Specifies the cloud provider where the Pinecone index is hosted.
>>>>>>> a3d75146

## RAG Content Extraction Engine

#### `CONTENT_EXTRACTION_ENGINE`

- Type: `str`
- Options:
  - Leave empty to use default
  - `tika` - Use a local Apache Tika server
  - `docling` - Use Docling engine
  - `document_intelligence` - Use Document Intelligence engine
  - `mistral_ocr` - Use Mistral OCR engine
- Description: Sets the content extraction engine to use for document ingestion.
- Persistence: This environment variable is a `PersistentConfig` variable.

#### `MISTRAL_OCR_API_KEY`

- Type: `str`
- Default: `None`
- Description: Specifies the Mistral OCR API key to use.
- Persistence: This environment variable is a `PersistentConfig` variable.

#### `TIKA_SERVER_URL`

- Type: `str`
- Default: `http://localhost:9998`
- Description: Sets the URL for the Apache Tika server.
- Persistence: This environment variable is a `PersistentConfig` variable.

#### `DOCLING_SERVER_URL`

- Type: `str`
- Default: `http://docling:5001`
- Description: Specifies the URL for the Docling server.
- Persistence: This environment variable is a `PersistentConfig` variable.

## Retrieval Augmented Generation (RAG)

#### `RAG_EMBEDDING_ENGINE`

- Type: `str`
- Options:
  - Leave empty for `Default (SentenceTransformers)` - Uses SentenceTransformers for embeddings.
  - `ollama` - Uses the Ollama API for embeddings.
  - `openai` - Uses the OpenAI API for embeddings.
- Description: Selects an embedding engine to use for RAG.
- Persistence: This environment variable is a `PersistentConfig` variable.

#### `RAG_EMBEDDING_MODEL`

- Type: `str`
- Default: `sentence-transformers/all-MiniLM-L6-v2`
- Description: Sets a model for embeddings. Locally, a Sentence-Transformer model is used.
- Persistence: This environment variable is a `PersistentConfig` variable.

#### `ENABLE_RAG_HYBRID_SEARCH`

- Type: `bool`
- Default: `False`
- Description: Enables the use of ensemble search with `BM25` + `ChromaDB`, with reranking using
`sentence_transformers` models.
- Persistence: This environment variable is a `PersistentConfig` variable.

#### `RAG_TOP_K`

- Type: `int`
- Default: `3`
- Description: Sets the default number of results to consider for the embedding when using RAG.
- Persistence: This environment variable is a `PersistentConfig` variable.

#### `RAG_TOP_K_RERANKER`

- Type: `int`
- Default: `3`
- Description: Sets the default number of results to consider for the reranker when using RAG.
- Persistence: This environment variable is a `PersistentConfig` variable.

#### `RAG_RELEVANCE_THRESHOLD`

- Type: `float`
- Default: `0.0`
- Description: Sets the relevance threshold to consider for documents when used with reranking.
- Persistence: This environment variable is a `PersistentConfig` variable.

#### `RAG_TEMPLATE`

- Type: `str`
- Default: The value of `DEFAULT_RAG_TEMPLATE` environment variable.

`DEFAULT_RAG_TEMPLATE`:

```
### Task:
Respond to the user query using the provided context, incorporating inline citations in the format [id] **only when the <source> tag includes an explicit id attribute** (e.g., <source id="1">).

### Guidelines:
- If you don't know the answer, clearly state that.
- If uncertain, ask the user for clarification.
- Respond in the same language as the user's query.
- If the context is unreadable or of poor quality, inform the user and provide the best possible answer.
- If the answer isn't present in the context but you possess the knowledge, explain this to the user and provide the answer using your own understanding.
- **Only include inline citations using [id] (e.g., [1], [2]) when the <source> tag includes an id attribute.**
- Do not cite if the <source> tag does not contain an id attribute.
- Do not use XML tags in your response.
- Ensure citations are concise and directly related to the information provided.

### Example of Citation:
If the user asks about a specific topic and the information is found in a source with a provided id attribute, the response should include the citation like in the following example:
* "According to the study, the proposed method increases efficiency by 20% [1]."

### Output:
Provide a clear and direct response to the user's query, including inline citations in the format [id] only when the <source> tag with id attribute is present in the context.

<context>
{{CONTEXT}}
</context>

<user_query>
{{QUERY}}
</user_query>
```

- Description: Template to use when injecting RAG documents into chat completion
- Persistence: This environment variable is a `PersistentConfig` variable.

#### `RAG_TEXT_SPLITTER`

- Type: `str`
- Options:
  - `character`
  - `token`
- Default: `character`
- Description: Sets the text splitter for RAG models.
- Persistence: This environment variable is a `PersistentConfig` variable.

#### `TIKTOKEN_CACHE_DIR`

- Type: `str`
- Default: `{CACHE_DIR}/tiktoken`
- Description: Sets the directory for TikToken cache.

#### `TIKTOKEN_ENCODING_NAME`

- Type: `str`
- Default: `cl100k_base`
- Description: Sets the encoding name for TikToken.
- Persistence: This environment variable is a `PersistentConfig` variable.

#### `CHUNK_SIZE`

- Type: `int`
- Default: `1000`
- Description: Sets the document chunk size for embeddings.
- Persistence: This environment variable is a `PersistentConfig` variable.

#### `CHUNK_OVERLAP`

- Type: `int`
- Default: `100`
- Description: Specifies how much overlap there should be between chunks.
- Persistence: This environment variable is a `PersistentConfig` variable.

#### `PDF_EXTRACT_IMAGES`

- Type: `bool`
- Default: `False`
- Description: Extracts images from PDFs using OCR when loading documents.
- Persistence: This environment variable is a `PersistentConfig` variable.

#### `RAG_FILE_MAX_SIZE`

- Type: `int`
- Description: Sets the maximum size of a file in megabytes that can be uploaded for document ingestion.
- Persistence: This environment variable is a `PersistentConfig` variable.

#### `RAG_FILE_MAX_COUNT`

- Type: `int`
- Description: Sets the maximum number of files that can be uploaded at once for document ingestion.
- Persistence: This environment variable is a `PersistentConfig` variable.

:::info

When configuring `RAG_FILE_MAX_SIZE` and `RAG_FILE_MAX_COUNT`, ensure that the values are reasonable to prevent excessive file uploads and potential performance issues.

:::

#### `RAG_RERANKING_MODEL`

- Type: `str`
- Description: Sets a model for reranking results. Locally, a Sentence-Transformer model is used.
- Persistence: This environment variable is a `PersistentConfig` variable.

#### `RAG_OPENAI_API_BASE_URL`

- Type: `str`
- Default: `${OPENAI_API_BASE_URL}`
- Description: Sets the OpenAI base API URL to use for RAG embeddings.
- Persistence: This environment variable is a `PersistentConfig` variable.

#### `RAG_OPENAI_API_KEY`

- Type: `str`
- Default: `${OPENAI_API_KEY}`
- Description: Sets the OpenAI API key to use for RAG embeddings.
- Persistence: This environment variable is a `PersistentConfig` variable.

#### `RAG_EMBEDDING_OPENAI_BATCH_SIZE`

- Type: `int`
- Default: `1`
- Description: Sets the batch size for OpenAI embeddings.

#### `RAG_EMBEDDING_BATCH_SIZE`

- Type: `int`
- Default: `1`
- Description: Sets the batch size for embedding in RAG (Retrieval-Augmented Generator) models.
- Persistence: This environment variable is a `PersistentConfig` variable.

#### `RAG_OLLAMA_API_KEY`

- Type: `str`
- Description: Sets the API key for Ollama API used in RAG models.
- Persistence: This environment variable is a `PersistentConfig` variable.

#### `RAG_OLLAMA_BASE_URL`

- Type: `str`
- Description: Sets the base URL for Ollama API used in RAG models.
- Persistence: This environment variable is a `PersistentConfig` variable.

#### `ENABLE_RETRIEVAL_QUERY_GENERATION`

- Type: `bool`
- Default: `True`
- Description: Enables or disables retrieval query generation.
- Persistence: This environment variable is a `PersistentConfig` variable.

#### `QUERY_GENERATION_PROMPT_TEMPLATE`

- Type: `str`
- Default: The value of `DEFAULT_QUERY_GENERATION_PROMPT_TEMPLATE` environment variable.

`DEFAULT_QUERY_GENERATION_PROMPT_TEMPLATE`:

```
### Task:
Analyze the chat history to determine the necessity of generating search queries, in the given language. By default, **prioritize generating 1-3 broad and relevant search queries** unless it is absolutely certain that no additional information is required. The aim is to retrieve comprehensive, updated, and valuable information even with minimal uncertainty. If no search is unequivocally needed, return an empty list.

### Guidelines:
- Respond **EXCLUSIVELY** with a JSON object. Any form of extra commentary, explanation, or additional text is strictly prohibited.
- When generating search queries, respond in the format: { "queries": ["query1", "query2"] }, ensuring each query is distinct, concise, and relevant to the topic.
- If and only if it is entirely certain that no useful results can be retrieved by a search, return: { "queries": [] }.
- Err on the side of suggesting search queries if there is **any chance** they might provide useful or updated information.
- Be concise and focused on composing high-quality search queries, avoiding unnecessary elaboration, commentary, or assumptions.
- Today's date is: {{CURRENT_DATE}}.
- Always prioritize providing actionable and broad queries that maximize informational coverage.

### Output:
Strictly return in JSON format: 
{
  "queries": ["query1", "query2"]
}

### Chat History:
<chat_history>
{{MESSAGES:END:6}}
</chat_history>
```

- Description: Sets the prompt template for query generation.
- Persistence: This environment variable is a `PersistentConfig` variable.

#### `BYPASS_EMBEDDING_AND_RETRIEVAL`

- Type: `bool`
- Default: `False`
- Description: Bypasses the embedding and retrieval process.
- Persistence: This environment variable is a `PersistentConfig` variable.

#### `DOCUMENT_INTELLIGENCE_ENDPOINT`

- Type: `str`
- Default: `None`
- Description: Specifies the endpoint for document intelligence.
- Persistence: This environment variable is a `PersistentConfig` variable.

#### `DOCUMENT_INTELLIGENCE_KEY`

- Type: `str`
- Default: `None`
- Description: Specifies the key for document intelligence.
- Persistence: This environment variable is a `PersistentConfig` variable.

#### `ENABLE_RAG_LOCAL_WEB_FETCH`

- Type: `bool`
- Default: `False`
- Description: Enables or disables local web fetch for RAG.
- Persistence: This environment variable is a `PersistentConfig` variable.

#### `RAG_EMBEDDING_CONTENT_PREFIX`

- Type: 
- Default: `None`
- Description: Specifies the prefix for the RAG embedding content.
- Persistence: This environment variable is a `PersistentConfig` variable.

#### `RAG_EMBEDDING_PREFIX_FIELD_NAME`

- Type: 
- Default: `None`
- Description: Specifies the field name for the RAG embedding prefix.
- Persistence: This environment variable is a `PersistentConfig` variable.

#### `RAG_EMBEDDING_QUERY_PREFIX`

- Type: 
- Default: `None`
- Description: Specifies the prefix for the RAG embedding query.
- Persistence: This environment variable is a `PersistentConfig` variable.

#### `RAG_FULL_CONTEXT`

- Type: `bool`
- Default: `False`
- Description: Specifies whether to use the full context for RAG.
- Persistence: This environment variable is a `PersistentConfig` variable.

### Google Drive

#### `ENABLE_GOOGLE_DRIVE_INTEGRATION`

- Type: `bool`
- Default: `False`
- Description: Enables or disables Google Drive integration. If set to true, and `GOOGLE_DRIVE_CLIENT_ID` & `GOOGLE_DRIVE_API_KEY` are both configured, Google Drive will appear as an upload option in the chat UI.
- Persistence: This environment variable is a `PersistentConfig` variable.

:::info

When enabling `GOOGLE_DRIVE_INTEGRATION`, ensure that you have configured `GOOGLE_DRIVE_CLIENT_ID` and `GOOGLE_DRIVE_API_KEY` correctly, and have reviewed Google's terms of service and usage guidelines.

:::

#### `GOOGLE_DRIVE_CLIENT_ID`

- Type: `str`
- Description: Sets the client ID for Google Drive (client must be configured with Drive API and Picker API enabled).
- Persistence: This environment variable is a `PersistentConfig` variable.

#### `GOOGLE_DRIVE_API_KEY`

- Type: `str`
- Description: Sets the API key for Google Drive integration.
- Persistence: This environment variable is a `PersistentConfig` variable.

### OneDrive

#### `ENABLE_ONEDRIVE_INTEGRATION`

- Type: `bool`
- Default: `False`
- Description: Enables or disables OneDrive integration.
- Persistence: This environment variable is a `PersistentConfig` variable.

#### `ONEDRIVE_CLIENT_ID`

- Type: `str`
- Default: `None`
- Description: Specifies the client ID for OneDrive integration.
- Persistence: This environment variable is a `PersistentConfig` variable.

## Web Search

#### `ENABLE_WEB_SEARCH`

- Type: `bool`
- Default: `False`
- Description: Enable web search toggle
- Persistence: This environment variable is a `PersistentConfig` variable.

#### `ENABLE_SEARCH_QUERY_GENERATION`

- Type: `bool`
- Default: `True`
- Description: Enables or disables search query generation.
- Persistence: This environment variable is a `PersistentConfig` variable.

#### `WEB_SEARCH_TRUST_ENV`

- Type: `bool`
- Default: `False`
- Description: Enables proxy set by `http_proxy` and `https_proxy` during web search content fetching.
- Persistence: This environment variable is a `PersistentConfig` variable.

#### `WEB_SEARCH_RESULT_COUNT`

- Type: `int`
- Default: `3`
- Description: Maximum number of search results to crawl.
- Persistence: This environment variable is a `PersistentConfig` variable.

#### `WEB_SEARCH_CONCURRENT_REQUESTS`

- Type: `int`
- Default: `10`
- Description: Number of concurrent requests to crawl web pages returned from search results.
- Persistence: This environment variable is a `PersistentConfig` variable.

#### `WEB_SEARCH_ENGINE`

- Type: `str`
- Options:
  - `searxng` - Uses the [SearXNG](https://github.com/searxng/searxng) search engine.
  - `google_pse` - Uses the [Google Programmable Search Engine](https://programmablesearchengine.google.com/about/).
  - `brave` - Uses the [Brave search engine](https://brave.com/search/api/).
  - `kagi` - Uses the [Kagi](https://www.kagi.com/) search engine.
  - `mojeek` - Uses the [Mojeek](https://www.mojeek.com/) search engine.
  - `bocha` - Uses the Bocha search engine.
  - `serpstack` - Uses the [Serpstack](https://serpstack.com/) search engine.
  - `serper` - Uses the [Serper](https://serper.dev/) search engine.
  - `serply` - Uses the [Serply](https://serply.io/) search engine.
  - `searchapi` - Uses the [SearchAPI](https://www.searchapi.io/) search engine.
  - `serpapi` - Uses the [SerpApi](https://serpapi.com/) search engine.
  - `duckduckgo` - Uses the [DuckDuckGo](https://duckduckgo.com/) search engine.
  - `tavily` - Uses the [Tavily](https://tavily.com/) search engine.
  - `jina` - Uses the [Jina](https://jina.ai/) search engine.
  - `bing` - Uses the [Bing](https://www.bing.com/) search engine.
  - `exa` - Uses the [Exa](https://exa.ai/) search engine.
  - `perplexity` - Uses the [Perplexity AI](https://www.perplexity.ai/) search engine.
  - `sougou` - Uses the [Sougou](https://www.sogou.com/) search engine.
- Persistence: This environment variable is a `PersistentConfig` variable.

#### `BYPASS_WEB_SEARCH_EMBEDDING_AND_RETRIEVAL`

- Type: `bool`
- Default: `False`
- Description: Bypasses the web search embedding and retrieval process.
- Persistence: This environment variable is a `PersistentConfig` variable.

#### `SEARXNG_QUERY_URL`

- Type: `str`
- Description: The [SearXNG search API](https://docs.searxng.org/dev/search_api.html) URL supporting JSON output. `<query>` is replaced with
the search query. Example: `http://searxng.local/search?q=<query>`
- Persistence: This environment variable is a `PersistentConfig` variable.

#### `GOOGLE_PSE_API_KEY`

- Type: `str`
- Description: Sets the API key for the Google Programmable Search Engine (PSE) service.
- Persistence: This environment variable is a `PersistentConfig` variable.

#### `GOOGLE_PSE_ENGINE_ID`

- Type: `str`
- Description: The engine ID for the Google Programmable Search Engine (PSE) service.
- Persistence: This environment variable is a `PersistentConfig` variable.

#### `BRAVE_SEARCH_API_KEY`

- Type: `str`
- Description: Sets the API key for the Brave Search API.
- Persistence: This environment variable is a `PersistentConfig` variable.

#### `KAGI_SEARCH_API_KEY`

- Type: `str`
- Description: Sets the API key for Kagi Search API.
- Persistence: This environment variable is a `PersistentConfig` variable.

#### `MOJEEK_SEARCH_API_KEY`

- Type: `str`
- Description: Sets the API key for Mojeek Search API.
- Persistence: This environment variable is a `PersistentConfig` variable.

#### `SERPSTACK_API_KEY`

- Type: `str`
- Description: Sets the API key for Serpstack search API.
- Persistence: This environment variable is a `PersistentConfig` variable.

#### `SERPSTACK_HTTPS`

- Type: `bool`
- Default: `True`
- Description: Configures the use of HTTPS for Serpstack requests. Free tier requests are restricted to HTTP only.
- Persistence: This environment variable is a `PersistentConfig` variable.

#### `SERPER_API_KEY`

- Type: `str`
- Description: Sets the API key for Serper search API.
- Persistence: This environment variable is a `PersistentConfig` variable.

#### `SERPLY_API_KEY`

- Type: `str`
- Description: Sets the API key for Serply search API.
- Persistence: This environment variable is a `PersistentConfig` variable.

#### `SEARCHAPI_API_KEY`

- Type: `str`
- Description: Sets the API key for SearchAPI.
- Persistence: This environment variable is a `PersistentConfig` variable.

#### `SEARCHAPI_ENGINE`

- Type: `str`
- Description: Sets the SearchAPI engine.
- Persistence: This environment variable is a `PersistentConfig` variable.

#### `TAVILY_API_KEY`

- Type: `str`
- Description: Sets the API key for Tavily search API.
- Persistence: This environment variable is a `PersistentConfig` variable.

#### `JINA_API_KEY`

- Type: `str`
- Description: Sets the API key for Jina.
- Persistence: This environment variable is a `PersistentConfig` variable.

#### `BING_SEARCH_V7_ENDPOINT`

- Type: `str`
- Description: Sets the endpoint for Bing Search API.
- Persistence: This environment variable is a `PersistentConfig` variable.

#### `BING_SEARCH_V7_SUBSCRIPTION_KEY`

- Type: `str`
- Default: `https://api.bing.microsoft.com/v7.0/search`
- Description: Sets the subscription key for Bing Search API.
- Persistence: This environment variable is a `PersistentConfig` variable.

#### `BOCHA_SEARCH_API_KEY`

- Type: `str`
- Default: `None`
- Description: Sets the API key for Bocha Search API.
- Persistence: This environment variable is a `PersistentConfig` variable.

#### `EXA_API_KEY`

- Type: `str`
- Default: `None`
- Description: Sets the API key for Exa search API.
- Persistence: This environment variable is a `PersistentConfig` variable.

#### `SERPAPI_API_KEY`

- Type: `str`
- Default: `None`
- Description: Sets the API key for SerpAPI.
- Persistence: This environment variable is a `PersistentConfig` variable.

#### `SERPAPI_ENGINE`

- Type: `str`
- Default: `None`
- Description: Specifies the search engine to use for SerpAPI.
- Persistence: This environment variable is a `PersistentConfig` variable.

#### `SOUGOU_API_SID`

- Type: `str`
- Default: `None`
- Description: Sets the Sogou API SID.
- Persistence: This environment variable is a `PersistentConfig` variable.

#### `SOUGOU_API_SK`

- Type: `str`
- Default: `None`
- Description: Sets the Sogou API SK.
- Persistence: This environment variable is a `PersistentConfig` variable.

#### `TAVILY_EXTRACT_DEPTH`

- Type: `str`
- Default: `basic`
- Description: Specifies the extract depth for Tavily search results.
- Persistence: This environment variable is a `PersistentConfig` variable.

### Web Loader Configuration

#### `WEB_LOADER_ENGINE`

- Type: `str`
- Default: `safe_web`
- Description: Specifies the loader to use for retrieving and processing web content.
- Options:
  - '' - Uses the `requests` module with enhanced error handling.
  - `playwright` - Uses Playwright for more advanced web page rendering and interaction.
- Persistence: This environment variable is a `PersistentConfig` variable.

:::info

When using `playwright`, you have two options:

1. If `PLAYWRIGHT_WS_URI` is not set, Playwright with Chromium dependencies will be automatically installed in the Open WebUI container on launch.
2. If `PLAYWRIGHT_WS_URI` is set, Open WebUI will connect to a remote browser instance instead of installing dependencies locally.

:::

#### `PLAYWRIGHT_WS_URL`

- Type: `str`
- Default: `None`
- Description: Specifies the WebSocket URI of a remote Playwright browser instance. When set, Open WebUI will use this remote browser instead of installing browser dependencies locally. This is particularly useful in containerized environments where you want to keep the Open WebUI container lightweight and separate browser concerns. Example: `ws://playwright:3000`
- Persistence: This environment variable is a `PersistentConfig` variable.

:::tip

Using a remote Playwright browser via `PLAYWRIGHT_WS_URL` can be beneficial for:

- Reducing the size of the Open WebUI container
- Using a different browser other than the default Chromium
- Connecting to a non-headless (GUI) browser

:::

#### `FIRECRAWL_API_BASE_URL`

- Type: `str`
- Default: `https://api.firecrawl.dev`
- Description: Sets the base URL for Firecrawl API.
- Persistence: This environment variable is a `PersistentConfig` variable.

#### `FIRECRAWL_API_KEY`

- Type: `str`
- Default: `None`
- Description: Sets the API key for Firecrawl API.
- Persistence: This environment variable is a `PersistentConfig` variable.

#### `PERPLEXITY_API_KEY`

- Type: `str`
- Default: `None`
- Description: Sets the API key for Perplexity API.
- Persistence: This environment variable is a `PersistentConfig` variable.

#### `PLAYWRIGHT_TIMEOUT`

- Type: `int`
- Default: Empty string (' '), since `None` is set as default.
- Description: Specifies the timeout for Playwright requests.
- Persistence: This environment variable is a `PersistentConfig` variable.

### YouTube Loader

#### `YOUTUBE_LOADER_PROXY_URL`

- Type: `str`
- Description: Sets the proxy URL for YouTube loader.
- Persistence: This environment variable is a `PersistentConfig` variable.

#### `YOUTUBE_LOADER_LANGUAGE`

- Type: `str`
- Default: `en`
- Description: Sets the language to use for YouTube video loading.
- Persistence: This environment variable is a `PersistentConfig` variable.

## Audio

### Whisper Speech-to-Text (Local)

#### `WHISPER_MODEL`

- Type: `str`
- Default: `base`
- Description: Sets the Whisper model to use for Speech-to-Text. The backend used is faster_whisper with quantization to `int8`.
- Persistence: This environment variable is a `PersistentConfig` variable.

#### `WHISPER_MODEL_DIR`

- Type: `str`
- Default: `${DATA_DIR}/cache/whisper/models`
- Description: Specifies the directory to store Whisper model files.

#### `WHISPER_VAD_FILTER`

- Type: `bool`
- Default: `False`
- Description: Specifies whether to apply a Voice Activity Detection (VAD) filter to Whisper Speech-to-Text.
- Persistence: This environment variable is a `PersistentConfig` variable.

#### `WHISPER_MODEL_AUTO_UPDATE`

- Type: `bool`
- Default: `False`
- Description: Toggles automatic update of the Whisper model.

### Speech-to-Text (OpenAI)

#### `AUDIO_STT_ENGINE`

- Type: `str`
- Options:
  - Leave empty to use the built-in local Whisper engine for Speech-to-Text.
  - `openai` - Uses OpenAI engine for Speech-to-Text.
  - `deepgram`- Uses Deepgram engine for Speech-to-Text.
  - `azure` Uses Azure engine for Speech-to-Text.
- Description: Specifies the Speech-to-Text engine to use.
- Persistence: This environment variable is a `PersistentConfig` variable.

#### `AUDIO_STT_MODEL`

- Type: `str`
- Default: `whisper-1`
- Description: Specifies the Speech-to-Text model to use for OpenAI-compatible endpoints.
- Persistence: This environment variable is a `PersistentConfig` variable.

#### `AUDIO_STT_OPENAI_API_BASE_URL`

- Type: `str`
- Default: `${OPENAI_API_BASE_URL}`
- Description: Sets the OpenAI-compatible base URL to use for Speech-to-Text.
- Persistence: This environment variable is a `PersistentConfig` variable.

#### `AUDIO_STT_OPENAI_API_KEY`

- Type: `str`
- Default: `${OPENAI_API_KEY}`
- Description: Sets the OpenAI API key to use for Speech-to-Text.
- Persistence: This environment variable is a `PersistentConfig` variable.

### Speech-to-Text (Azure)

#### `AUDIO_STT_AZURE_API_KEY`

- Type: `str`
- Default: `None`
- Description: Specifies the Azure API key to use for Speech-to-Text.
- Persistence: This environment variable is a `PersistentConfig` variable.

#### `AUDIO_STT_AZURE_REGION`

- Type: `str`
- Default: `None`
- Description: Specifies the Azure region to use for Speech-to-Text.
- Persistence: This environment variable is a `PersistentConfig` variable.

#### `AUDIO_STT_AZURE_LOCALES`

- Type: `str`
- Default: `None`
- Description: Specifies the locales to use for Azure Speech-to-Text.
- Persistence: This environment variable is a `PersistentConfig` variable.

### Speech-to-Text (Deepgram)

#### `DEEPGRAM_API_KEY`

- Type: `str`
- Default: `None`
- Description: Specifies the Deepgram API key to use for Speech-to-Text.
- Persistence: This environment variable is a `PersistentConfig` variable.

### Text-to-Speech

#### `AUDIO_TTS_API_KEY`

- Type: `str`
- Description: Sets the API key for Text-to-Speech.
- Persistence: This environment variable is a `PersistentConfig` variable.

#### `AUDIO_TTS_ENGINE`

- Type: `str`
- Options:
  - Leave empty to use the built-in WebAPI engine for Text-to-Speech.
  - `azure` - Uses Azure engine for Text-to-Speech.
  - `elevenlabs` - Uses ElevenLabs engine for Text-to-Speech
  - `openai` - Uses OpenAI engine for Text-to-Speech.
  - `transformers` - Uses SentenceTransformers for Text-to-Speech.
- Description: Specifies the Text-to-Speech engine to use.
- Persistence: This environment variable is a `PersistentConfig` variable.

#### `AUDIO_TTS_MODEL`

- Type: `str`
- Default: `tts-1`
- Description: Specifies the OpenAI text-to-speech model to use.
- Persistence: This environment variable is a `PersistentConfig` variable.

#### `AUDIO_TTS_VOICE`

- Type: `str`
- Default: `alloy`
- Description: Sets the OpenAI text-to-speech voice to use.
- Persistence: This environment variable is a `PersistentConfig` variable.

#### `AUDIO_TTS_SPLIT_ON`

- Type: `str`
- Default: `punctuation`
- Description: Sets the OpenAI text-to-speech split on to use.
- Persistence: This environment variable is a `PersistentConfig` variable.

### Azure Text-to-Speech

#### `AUDIO_TTS_AZURE_SPEECH_REGION`

- Type: `str`
- Description: Sets the region for Azure Text to Speech.
- Persistence: This environment variable is a `PersistentConfig` variable.

#### `AUDIO_TTS_AZURE_SPEECH_OUTPUT_FORMAT`

- Type: `str`
- Description: Sets the output format for Azure Text to Speech.
- Persistence: This environment variable is a `PersistentConfig` variable.

### OpenAI Text-to-Speech

#### `AUDIO_TTS_OPENAI_API_BASE_URL`

- Type: `str`
- Default: `${OPENAI_API_BASE_URL}`
- Description: Sets the OpenAI-compatible base URL to use for text-to-speech.
- Persistence: This environment variable is a `PersistentConfig` variable.

#### `AUDIO_TTS_OPENAI_API_KEY`

- Type: `str`
- Default: `${OPENAI_API_KEY}`
- Description: Sets the API key to use for text-to-speech.
- Persistence: This environment variable is a `PersistentConfig` variable.

## Image Generation

#### `IMAGE_GENERATION_ENGINE`

- Type: `str`
- Options:
  - `openai` - Uses OpenAI DALL-E for image generation.
  - `comfyui` - Uses ComfyUI engine for image generation.
  - `automatic1111` - Uses AUTOMATIC1111 engine for image generation.
  - `gemini` - Uses Gemini for image generation.
- Default: `openai`
- Description: Specifies the engine to use for image generation.
- Persistence: This environment variable is a `PersistentConfig` variable.

#### `ENABLE_IMAGE_GENERATION`

- Type: `bool`
- Default: `False`
- Description: Enables or disables image generation features.
- Persistence: This environment variable is a `PersistentConfig` variable.

#### `ENABLE_IMAGE_PROMPT_GENERATION`

- Type: `bool`
- Default: `True`
- Description: Enables or disables image prompt generation.
- Persistence: This environment variable is a `PersistentConfig` variable.

#### `IMAGE_PROMPT_GENERATION_PROMPT_TEMPLATE`

- Type: `str`
- Default: `None`
- Description: Specifies the template to use for generating image prompts.
- Persistence: This environment variable is a `PersistentConfig` variable.

`DEFAULT_IMAGE_PROMPT_GENERATION_PROMPT_TEMPLATE`:

```
### Task:
Generate a detailed prompt for am image generation task based on the given language and context. Describe the image as if you were explaining it to someone who cannot see it. Include relevant details, colors, shapes, and any other important elements.

### Guidelines:
- Be descriptive and detailed, focusing on the most important aspects of the image.
- Avoid making assumptions or adding information not present in the image.
- Use the chat's primary language; default to English if multilingual.
- If the image is too complex, focus on the most prominent elements.

### Output:
Strictly return in JSON format:
{
    "prompt": "Your detailed description here."
}

### Chat History:
<chat_history>
{{MESSAGES:END:6}}
</chat_history>
```

#### `IMAGE_SIZE`

- Type: `str`
- Default: `512x512`
- Description: Sets the default image size to generate.
- Persistence: This environment variable is a `PersistentConfig` variable.

#### `IMAGE_STEPS`

- Type: `int`
- Default: `50`
- Description: Sets the default iteration steps for image generation. Used for ComfyUI and AUTOMATIC1111.
- Persistence: This environment variable is a `PersistentConfig` variable.

#### `IMAGE_GENERATION_MODEL`

- Type: `str`
- Description: Default model to use for image generation
- Persistence: This environment variable is a `PersistentConfig` variable.

### AUTOMATIC1111

#### `AUTOMATIC1111_BASE_URL`

- Type: `str`
- Description: Specifies the URL to AUTOMATIC1111's Stable Diffusion API.
- Persistence: This environment variable is a `PersistentConfig` variable.

#### `AUTOMATIC1111_API_AUTH`

- Type: `str`
- Description: Sets the AUTOMATIC1111 API authentication.
- Persistence: This environment variable is a `PersistentConfig` variable.

#### `AUTOMATIC1111_CFG_SCALE`

- Type: `float`
- Description: Sets the scale for AUTOMATIC1111 inference.
- Persistence: This environment variable is a `PersistentConfig` variable.

#### `AUTOMATIC1111_SAMPLER`

- Type: `str`
- Description: Sets the sampler for AUTOMATIC1111 inference.
- Persistence: This environment variable is a `PersistentConfig` variable.

#### `AUTOMATIC1111_SCHEDULER`

- Type: `str`
- Description: Sets the scheduler for AUTOMATIC1111 inference.
- Persistence: This environment variable is a `PersistentConfig` variable.

### ComfyUI

#### `COMFYUI_BASE_URL`

- Type: `str`
- Description: Specifies the URL to the ComfyUI image generation API.
- Persistence: This environment variable is a `PersistentConfig` variable.

#### `COMFYUI_API_KEY`

- Type: `str`
- Description: Sets the API key for ComfyUI.
- Persistence: This environment variable is a `PersistentConfig` variable.

#### `COMFYUI_WORKFLOW`

- Type: `str`
- Default:

```
{
  "3": {
    "inputs": {
      "seed": 0,
      "steps": 20,
      "cfg": 8,
      "sampler_name": "euler",
      "scheduler": "normal",
      "denoise": 1,
      "model": [
        "4",
        0
      ],
      "positive": [
        "6",
        0
      ],
      "negative": [
        "7",
        0
      ],
      "latent_image": [
        "5",
        0
      ]
    },
    "class_type": "KSampler",
    "_meta": {
      "title": "KSampler"
    }
  },
  "4": {
    "inputs": {
      "ckpt_name": "model.safetensors"
    },
    "class_type": "CheckpointLoaderSimple",
    "_meta": {
      "title": "Load Checkpoint"
    }
  },
  "5": {
    "inputs": {
      "width": 512,
      "height": 512,
      "batch_size": 1
    },
    "class_type": "EmptyLatentImage",
    "_meta": {
      "title": "Empty Latent Image"
    }
  },
  "6": {
    "inputs": {
      "text": "Prompt",
      "clip": [
        "4",
        1
      ]
    },
    "class_type": "CLIPTextEncode",
    "_meta": {
      "title": "CLIP Text Encode (Prompt)"
    }
  },
  "7": {
    "inputs": {
      "text": "",
      "clip": [
        "4",
        1
      ]
    },
    "class_type": "CLIPTextEncode",
    "_meta": {
      "title": "CLIP Text Encode (Prompt)"
    }
  },
  "8": {
    "inputs": {
      "samples": [
        "3",
        0
      ],
      "vae": [
        "4",
        2
      ]
    },
    "class_type": "VAEDecode",
    "_meta": {
      "title": "VAE Decode"
    }
  },
  "9": {
    "inputs": {
      "filename_prefix": "ComfyUI",
      "images": [
        "8",
        0
      ]
    },
    "class_type": "SaveImage",
    "_meta": {
      "title": "Save Image"
    }
  }
}
```

- Description: Sets the ComfyUI workflow.
- Persistence: This environment variable is a `PersistentConfig` variable.

### Gemini

#### `GEMINI_API_BASE_URL`

- Type: `str`
- Default: `None`
- Description: Specifies the URL to Gemini's API.
- Persistence: This environment variable is a `PersistentConfig` variable.

#### `GEMINI_API_KEY`

- Type: `str`
- Default: `None`
- Description: Sets the Gemini API key.
- Persistence: This environment variable is a `PersistentConfig` variable.

#### `IMAGES_GEMINI_API_BASE_URL`

- Type: `str`
- Default: `None`
- Description: Specifies the URL to Gemini's image generation API.
- Persistence: This environment variable is a `PersistentConfig` variable.

#### `IMAGES_GEMINI_API_KEY`

- Type: `str`
- Default: `None`
- Description: Sets the Gemini API key for image generation.
- Persistence: This environment variable is a `PersistentConfig` variable.

### OpenAI DALL-E

#### `IMAGES_OPENAI_API_BASE_URL`

- Type: `str`
- Default: `${OPENAI_API_BASE_URL}`
- Description: Sets the OpenAI-compatible base URL to use for DALL-E image generation.
- Persistence: This environment variable is a `PersistentConfig` variable.

#### `IMAGES_OPENAI_API_KEY`

- Type: `str`
- Default: `${OPENAI_API_KEY}`
- Description: Sets the API key to use for DALL-E image generation.
- Persistence: This environment variable is a `PersistentConfig` variable.

## OAuth

#### `ENABLE_OAUTH_SIGNUP`

- Type: `bool`
- Default: `False`
- Description: Enables account creation when signing up via OAuth. Distinct from `ENABLE_SIGNUP`.
- Persistence: This environment variable is a `PersistentConfig` variable.

:::danger

`ENABLE_LOGIN_FORM` must be set to `False` when `ENABLE_OAUTH_SIGNUP` is set to `True`. Failure to do so will result in the inability to login.

:::

#### `OAUTH_MERGE_ACCOUNTS_BY_EMAIL`

- Type: `bool`
- Default: `False`
- Description: If enabled, merges OAuth accounts with existing accounts using the same email
address. This is considered unsafe as not all OAuth providers will verify email addresses and can lead to
potential account takeovers.
- Persistence: This environment variable is a `PersistentConfig` variable.

#### `WEBUI_AUTH_TRUSTED_EMAIL_HEADER`

- Type: `str`
- Description: Defines the trusted request header for authentication. See [SSO docs](/features/sso).

#### `WEBUI_AUTH_TRUSTED_NAME_HEADER`

- Type: `str`
- Description: Defines the trusted request header for the username of anyone registering with the
`WEBUI_AUTH_TRUSTED_EMAIL_HEADER` header. See [SSO docs](/features/sso).

### Google

See https://support.google.com/cloud/answer/6158849?hl=en

#### `GOOGLE_CLIENT_ID`

- Type: `str`
- Description: Sets the client ID for Google OAuth
- Persistence: This environment variable is a `PersistentConfig` variable.

#### `GOOGLE_CLIENT_SECRET`

- Type: `str`
- Description: Sets the client secret for Google OAuth
- Persistence: This environment variable is a `PersistentConfig` variable.

#### `GOOGLE_OAUTH_SCOPE`

- Type: `str`
- Default: `openid email profile`
- Description: Sets the scope for Google OAuth authentication.
- Persistence: This environment variable is a `PersistentConfig` variable.

#### `GOOGLE_REDIRECT_URI`

- Type: `str`
- Default: `<backend>/oauth/google/callback`
- Description: Sets the redirect URI for Google OAuth
- Persistence: This environment variable is a `PersistentConfig` variable.

### Microsoft

See https://learn.microsoft.com/en-us/entra/identity-platform/quickstart-register-app

#### `MICROSOFT_CLIENT_ID`

- Type: `str`
- Description: Sets the client ID for Microsoft OAuth
- Persistence: This environment variable is a `PersistentConfig` variable.

#### `MICROSOFT_CLIENT_SECRET`

- Type: `str`
- Description: Sets the client secret for Microsoft OAuth
- Persistence: This environment variable is a `PersistentConfig` variable.

#### `MICROSOFT_CLIENT_TENANT_ID`

- Type: `str`
- Description: Sets the tenant ID for Microsoft OAuth
- Persistence: This environment variable is a `PersistentConfig` variable.

#### `MICROSOFT_OAUTH_SCOPE`

- Type: `str`
- Default: `openid email profile`
- Description: Sets the scope for Microsoft OAuth authentication.
- Persistence: This environment variable is a `PersistentConfig` variable.

#### `MICROSOFT_REDIRECT_URI`

- Type: `str`
- Default: `<backend>/oauth/microsoft/callback`
- Description: Sets the redirect URI for Microsoft OAuth
- Persistence: This environment variable is a `PersistentConfig` variable.

### GitHub

See https://docs.github.com/en/apps/oauth-apps/building-oauth-apps/authorizing-oauth-apps

#### `GITHUB_CLIENT_ID`

- Type: `str`
- Description: Sets the client ID for GitHub OAuth
- Persistence: This environment variable is a `PersistentConfig` variable.

#### `GITHUB_CLIENT_SECRET`

- Type: `str`
- Description: Sets the client secret for GitHub OAuth.
- Persistence: This environment variable is a `PersistentConfig` variable.

#### `GITHUB_CLIENT_SCOPE`

- Type: `str`
- Default: `user:email`
- Description: Specifies the scope for GitHub OAuth authentication.
- Persistence: This environment variable is a `PersistentConfig` variable.

#### `GITHUB_CLIENT_REDIRECT_URI`

- Type: `str`
- Default: `<backend>/oauth/github/callback`
- Description: Sets the redirect URI for GitHub OAuth.
- Persistence: This environment variable is a `PersistentConfig` variable.

### OpenID (OIDC)

#### `OAUTH_CLIENT_ID`

- Type: `str`
- Description: Sets the client ID for OIDC
- Persistence: This environment variable is a `PersistentConfig` variable.

#### `OAUTH_CLIENT_SECRET`

- Type: `str`
- Description: Sets the client secret for OIDC
- Persistence: This environment variable is a `PersistentConfig` variable.

#### `OPENID_PROVIDER_URL`

- Type: `str`
- Description: Path to the `.well-known/openid-configuration` endpoint
- Persistence: This environment variable is a `PersistentConfig` variable.

#### `OPENID_REDIRECT_URI`

- Type: `str`
- Default: `<backend>/oauth/oidc/callback`
- Description: Sets the redirect URI for OIDC
- Persistence: This environment variable is a `PersistentConfig` variable.

#### `OAUTH_SCOPES`

- Type: `str`
- Default: `openid email profile`
- Description: Sets the scope for OIDC authentication. `openid` and `email` are required.
- Persistence: This environment variable is a `PersistentConfig` variable.

#### `OAUTH_CODE_CHALLENGE_METHOD`

- Type: `str`
- Default: Empty string (' '), since `None` is set as default.
- Description: Specifies the code challenge method for OAuth authentication.
- Persistence: This environment variable is a `PersistentConfig` variable.

#### `OAUTH_PROVIDER_NAME`

- Type: `str`
- Default: `SSO`
- Description: Sets the name for the OIDC provider.
- Persistence: This environment variable is a `PersistentConfig` variable.

#### `OAUTH_USERNAME_CLAIM`

- Type: `str`
- Default: `name`
- Description: Set username claim for OpenID.
- Persistence: This environment variable is a `PersistentConfig` variable.

#### `OAUTH_EMAIL_CLAIM`

- Type: `str`
- Default: `email`
- Description: Set email claim for OpenID.
- Persistence: This environment variable is a `PersistentConfig` variable.

#### `OAUTH_PICTURE_CLAIM`

- Type: `str`
- Default: `picture`
- Description: Set picture (avatar) claim for OpenID.
- Persistence: This environment variable is a `PersistentConfig` variable.

#### `OAUTH_GROUP_CLAIM`

- Type: `str`
- Default: `groups`
- Description: Specifies the group claim for OAuth authentication.
- Persistence: This environment variable is a `PersistentConfig` variable.

#### `ENABLE_OAUTH_ROLE_MANAGEMENT`

- Type: `bool`
- Default: `False`
- Description: Enables role management for OAuth delegation.
- Persistence: This environment variable is a `PersistentConfig` variable.

#### `ENABLE_OAUTH_GROUP_MANAGEMENT`

- Type: `bool`
- Default: `False`
- Description: Enables or disables OAuth group management.
- Persistence: This environment variable is a `PersistentConfig` variable.

#### `OAUTH_ROLES_CLAIM`

- Type: `str`
- Default: `roles`
- Description: Sets the roles claim to look for in the OIDC token.
- Persistence: This environment variable is a `PersistentConfig` variable.

#### `OAUTH_ALLOWED_ROLES`

- Type: `str`
- Default: `user,admin`
- Description: Sets the roles that are allowed access to the platform.
- Persistence: This environment variable is a `PersistentConfig` variable.

#### `OAUTH_ADMIN_ROLES`

- Type: `str`
- Default: `admin`
- Description: Sets the roles that are considered administrators.
- Persistence: This environment variable is a `PersistentConfig` variable.

#### `OAUTH_ALLOWED_DOMAINS`

- Type: `str`
- Default: `*`
- Description: Specifies the allowed domains for OAuth authentication. (e.g. "example1.com,example2.com").
- Persistence: This environment variable is a `PersistentConfig` variable.

## LDAP

#### `ENABLE_LDAP`

- Type: `bool`
- Default: `False`
- Description: Enables or disables LDAP authentication.
- Persistence: This environment variable is a `PersistentConfig` variable.

#### `LDAP_SERVER_LABEL`

- Type: `str`
- Description: Sets the label of the LDAP server.
- Persistence: This environment variable is a `PersistentConfig` variable.


#### `LDAP_SERVER_HOST`

- Type: `str`
- Default: `localhost`
- Description: Sets the hostname of the LDAP server.
- Persistence: This environment variable is a `PersistentConfig` variable.

#### `LDAP_SERVER_PORT`

- Type: `int`
- Default: `389`
- Description: Sets the port number of the LDAP server.
- Persistence: This environment variable is a `PersistentConfig` variable.

#### `LDAP_ATTRIBUTE_FOR_MAIL`

- Type: `str`
- Description: Sets the attribute to use as mail for LDAP authentication.
- Persistence: This environment variable is a `PersistentConfig` variable.

#### `LDAP_ATTRIBUTE_FOR_USERNAME`

- Type: `str`
- Description: Sets the attribute to use as a username for LDAP authentication.
- Persistence: This environment variable is a `PersistentConfig` variable.

#### `LDAP_APP_DN`

- Type: `str`
- Description: Sets the distinguished name for the LDAP application.
- Persistence: This environment variable is a `PersistentConfig` variable.

#### `LDAP_APP_PASSWORD`

- Type: `str`
- Description: Sets the password for the LDAP application.
- Persistence: This environment variable is a `PersistentConfig` variable.

#### `LDAP_SEARCH_BASE`

- Type: `str`
- Description: Sets the base to search for LDAP authentication.
- Persistence: This environment variable is a `PersistentConfig` variable.

#### `LDAP_SEARCH_FILTER`

- Type: `str`
- Default: `None`
- Description: Sets a single filter to use for LDAP search. Alternative to `LDAP_SEARCH_FILTERS`.
- Persistence: This environment variable is a `PersistentConfig` variable.

#### `LDAP_SEARCH_FILTERS`

- Type: `str`
- Description: Sets the filter to use for LDAP search.
- Persistence: This environment variable is a `PersistentConfig` variable.

#### `LDAP_USE_TLS`

- Type: `bool`
- Default: `True`
- Description: Enables or disables TLS for LDAP connection.
- Persistence: This environment variable is a `PersistentConfig` variable.

#### `LDAP_CA_CERT_FILE`

- Type: `str`
- Description: Sets the path to the LDAP CA certificate file.
- Persistence: This environment variable is a `PersistentConfig` variable.

#### `LDAP_CIPHERS`

- Type: `str`
- Default: `ALL`
- Description: Sets the ciphers to use for LDAP connection.
- Persistence: This environment variable is a `PersistentConfig` variable.

## User Permissions

### Chat Permissions

#### `USER_PERMISSIONS_CHAT_CONTROLS`

- Type: `str`
- Default: `True`
- Description: Enables or disables user permission to access chat controls.
- Persistence: This environment variable is a `PersistentConfig` variable.

#### `USER_PERMISSIONS_CHAT_FILE_UPLOAD`

- Type: `bool`
- Default: `True`
- Description: Enables or disables user permission to upload files to chats.
- Persistence: This environment variable is a `PersistentConfig` variable.

#### `USER_PERMISSIONS_CHAT_DELETE`

- Type: `bool`
- Default: `True`
- Description: Enables or disables user permission to delete chats.
- Persistence: This environment variable is a `PersistentConfig` variable.

#### `USER_PERMISSIONS_CHAT_EDIT`

- Type: `bool`
- Default: `True`
- Description: Enables or disables user permission to edit chats.
- Persistence: This environment variable is a `PersistentConfig` variable.

#### `USER_PERMISSIONS_CHAT_STT`

- Type: `str`
- Default: `True`
- Description: Enables or disables user permission to use Speech-to-Text in chats.
- Persistence: This environment variable is a `PersistentConfig` variable.

#### `USER_PERMISSIONS_CHAT_TTS`

- Type: `str`
- Default: `True`
- Description: Enables or disables user permission to use Text-to-Speech in chats.
- Persistence: This environment variable is a `PersistentConfig` variable.

#### `USER_PERMISSIONS_CHAT_CALL`

- Type: `str`
- Default: `True`
- Description: Enables or disables user permission to make calls in chats.
- Persistence: This environment variable is a `PersistentConfig` variable.

#### `USER_PERMISSIONS_CHAT_MULTIPLE_MODELS`

- Type: `str`
- Default: `True`
- Description: Enables or disables user permission to use multiple models in chats.
- Persistence: This environment variable is a `PersistentConfig` variable.

#### `USER_PERMISSIONS_CHAT_TEMPORARY`

- Type: `bool`
- Default: `True`
- Description: Enables or disables user permission to create temporary chats.
- Persistence: This environment variable is a `PersistentConfig` variable.

#### `USER_PERMISSIONS_CHAT_TEMPORARY_ENFORCED`

- Type: `str`
- Default: `False`
- Description: Enables or disables enforced temporary chats for users.
- Persistence: This environment variable is a `PersistentConfig` variable.

### Feature Permissions

#### `USER_PERMISSIONS_FEATURES_DIRECT_TOOL_SERVERS`

- Type: `str`
- Default: `False`
- Description: Enables or disables user permission to access direct tool servers.
- Persistence: This environment variable is a `PersistentConfig` variable.

#### `USER_PERMISSIONS_FEATURES_WEB_SEARCH`

- Type: `str`
- Default: `True`
- Description: Enables or disables user permission to use the web search feature.
- Persistence: This environment variable is a `PersistentConfig` variable.

#### `USER_PERMISSIONS_FEATURES_IMAGE_GENERATION`

- Type: `str`
- Default: `True`
- Description: Enables or disables user permission to use the image generation feature.
- Persistence: This environment variable is a `PersistentConfig` variable.

#### `USER_PERMISSIONS_FEATURES_CODE_INTERPRETER`

- Type: `str`
- Default: `True`
- Description: Enables or disables user permission to use code interpreter feature.
- Persistence: This environment variable is a `PersistentConfig` variable.

### Workspace Permissions

#### `USER_PERMISSIONS_WORKSPACE_MODELS_ACCESS`

- Type: `bool`
- Default: `False`
- Description: Enables or disables user permission to access workspace models.
- Persistence: This environment variable is a `PersistentConfig` variable.

#### `USER_PERMISSIONS_WORKSPACE_KNOWLEDGE_ACCESS`

- Type: `bool`
- Default: `False`
- Description: Enables or disables user permission to access workspace knowledge.
- Persistence: This environment variable is a `PersistentConfig` variable.

#### `USER_PERMISSIONS_WORKSPACE_PROMPTS_ACCESS`

- Type: `bool`
- Default: `False`
- Description: Enables or disables user permission to access workspace prompts.
- Persistence: This environment variable is a `PersistentConfig` variable.

#### `USER_PERMISSIONS_WORKSPACE_TOOLS_ACCESS`

- Type: `bool`
- Default: `False`
- Description: Enables or disables user permission to access workspace tools.
- Persistence: This environment variable is a `PersistentConfig` variable.

#### `USER_PERMISSIONS_WORKSPACE_MODELS_ALLOW_PUBLIC_SHARING`

- Type: `str`
- Default: `False`
- Description: Enables or disables public sharing of workspace models.
- Persistence: This environment variable is a `PersistentConfig` variable.

#### `USER_PERMISSIONS_WORKSPACE_KNOWLEDGE_ALLOW_PUBLIC_SHARING`

- Type: `str`
- Default: `False`
- Description: Enables or disables public sharing of workspace knowledge.
- Persistence: This environment variable is a `PersistentConfig` variable.

#### `USER_PERMISSIONS_WORKSPACE_PROMPTS_ALLOW_PUBLIC_SHARING`

- Type: `str`
- Default: `False`
- Description: Enables or disables public sharing of workspace prompts.
- Persistence: This environment variable is a `PersistentConfig` variable.

#### `USER_PERMISSIONS_WORKSPACE_TOOLS_ALLOW_PUBLIC_SHARING`

- Type: `str`
- Default: `False`
- Description: Enables or disables public sharing of workspace tools.
- Persistence: This environment variable is a `PersistentConfig` variable.

## Misc Environment Variables

These variables are not specific to Open WebUI but can still be valuable in certain contexts.

### Cloud Storage

#### `STORAGE_PROVIDER`

- Type: `str`
- Options:
  - `s3` - uses the S3 client library and related environment variables mentioned in [Amazon S3 Storage](#amazon-s3-storage)
  - `gcs` - uses the GCS client library and related environment variables mentioned in [Google Cloud Storage](#google-cloud-storage)
  - `azure` - uses the Azure client library and related environment variables mentioned in [Microsoft Azure Storage](#microsoft-azure-storage)
- Default: empty string (' '), which defaults to `local`
- Description: Sets the storage provider.

#### Amazon S3 Storage

#### `S3_ACCESS_KEY_ID`

- Type: `str`
- Description: Sets the access key ID for S3 storage.

#### `S3_ADDRESSING_STYLE`

- Type: `str`
- Default: `None`
- Description: Specifies the addressing style to use for S3 storage (e.g., 'path', 'virtual').

#### `S3_BUCKET_NAME`

- Type: `str`
- Description: Sets the bucket name for S3 storage.

#### `S3_ENDPOINT_URL`

- Type: `str`
- Description: Sets the endpoint URL for S3 storage.

#### `S3_KEY_PREFIX`

- Type: `str`
- Description: Sets the key prefix for a S3 object.

#### `S3_REGION_NAME`

- Type: `str`
- Description: Sets the region name for S3 storage.

#### `S3_SECRET_ACCESS_KEY`

- Type: `str`
- Description: Sets the secret access key for S3 storage.

#### `S3_USE_ACCELERATE_ENDPOINT`

- Type: `str`
- Default: `False`
- Description: Specifies whether to use the accelerated endpoint for S3 storage.

#### Google Cloud Storage

#### `GOOGLE_APPLICATION_CREDENTIALS_JSON`

- Type: `str`
- Description: Contents of Google Application Credentials JSON file.
  - Optional - if not provided, credentials will be taken from the environment. User credentials if run locally and Google Metadata server if run on a Google Compute Engine.
  - A file can be generated for a service account following this [guide.](https://developers.google.com/workspace/guides/create-credentials#service-account)

#### `GCS_BUCKET_NAME`

- Type: `str`
- Description: Sets the bucket name for Google Cloud Storage. Bucket must already exist.

#### Microsoft Azure Storage

#### `AZURE_STORAGE_ENDPOINT`

- Type: `str`
- Description: Sets the endpoint URL for Azure Storage.

#### `AZURE_STORAGE_CONTAINER_NAME`

- Type: `str`
- Description: Sets the container name for Azure Storage.

#### `AZURE_STORAGE_KEY`

- Type: `str`
- Description: Set the access key for Azure Storage.
  - Optional - if not provided, credentials will be taken from the environment. User credentials if run locally and Managed Identity if run in Azure services.

### Database Pool

#### `DATABASE_URL`

- Type: `str`
- Default: `sqlite:///${DATA_DIR}/webui.db`
- Description: Specifies the database URL to connect to.

:::info

Supports SQLite and Postgres. Changing the URL does not migrate data between databases.
Documentation on the URL scheme is available available [here](https://docs.sqlalchemy.org/en/20/core/engines.html#database-urls).

:::

#### `DATABASE_POOL_SIZE`

- Type: `int`
- Default: `0`
- Description: Specifies the size of the database pool. A value of `0` disables pooling.

#### `DATABASE_POOL_MAX_OVERFLOW`

- Type: `int`
- Default: `0`
- Description: Specifies the database pool max overflow.

:::info

More information about this setting can be found [here](https://docs.sqlalchemy.org/en/20/core/pooling.html#sqlalchemy.pool.QueuePool.params.max_overflow).

:::

#### `DATABASE_POOL_TIMEOUT`

- Type: `int`
- Default: `30`
- Description: Specifies the database pool timeout in seconds to get a connection.

:::info

More information about this setting can be found [here](https://docs.sqlalchemy.org/en/20/core/pooling.html#sqlalchemy.pool.QueuePool.params.timeout).

:::

#### `DATABASE_POOL_RECYCLE`

- Type: `int`
- Default: `3600`
- Description: Specifies the database pool recycle time in seconds.

:::info

More information about this setting can be found [here](https://docs.sqlalchemy.org/en/20/core/pooling.html#setting-pool-recycle).

:::

### Redis

#### `REDIS_URL`

- Type: `str`
- Example: `redis://localhost:6379/0`
- Description: Specifies the URL of the Redis instance for the app-state.

:::info

When deploying Open-WebUI in a multi-node/worker cluster, you must ensure that the REDIS_URL value is set. Without it, session, persistency and consistency issues in the app-state will occur as the workers would be unable to communicate.

:::

#### `REDIS_SENTINEL_HOSTS`

- Type: `str`
- Description: Comma-separated list of Redis Sentinels for app state. If specified, the "hostname" in `REDIS_URL` will be interpreted as the Sentinel service name.

#### `REDIS_SENTINEL_PORT`

- Type: `int`
- Default: `26379`
- Description: Sentinel port for app state Redis.

#### `ENABLE_WEBSOCKET_SUPPORT`

- Type: `bool`
- Default: `False`
- Description: Enables websocket support in Open WebUI (used with Redis).

:::info

When deploying Open-WebUI in a multi-node/worker cluster, you must ensure that the ENABLE_WEBSOCKET_SUPPORT value is set. Without it, websocket consistency and persistency issues will occur.

:::

#### `WEBSOCKET_MANAGER`

- Type: `str`
- Default: `redis`
- Description: Specifies the websocket manager to use (in this case, Redis).

:::info

When deploying Open-WebUI in a multi-node/worker cluster, you must ensure that the WEBSOCKET_MANAGER value is set and a key-value NoSQL database like Redis is used. Without it, websocket consistency and persistency issues will occur.

:::

#### `WEBSOCKET_REDIS_URL`

- Type: `str`
- Default: `${REDIS_URL}`
- Description: Specifies the URL of the Redis instance for websocket communication. It is distinct from `REDIS_URL` and in practice, it is recommended to set both.

:::info

When deploying Open-WebUI in a multi-node/worker cluster, you must ensure that the WEBSOCKET_REDIS_URL value is set and a key-value NoSQL database like Redis is used. Without it, websocket consistency and persistency issues will occur.

:::

#### `WEBSOCKET_SENTINEL_HOSTS`

- Type: `str`
- Description: Comma-separated list of Redis Sentinels for websocket. If specified, the "hostname" in `WEBSOCKET_REDIS_URL` will be interpreted as the Sentinel service name.

#### `WEBSOCKET_SENTINEL_PORT`

- Type: `int`
- Default: `26379`
- Description: Sentinel port for websocket Redis.

### Uvicorn Settings

#### `UVICORN_WORKERS`

- Type: `int`
- Default: `1`
- Description: Controls the number of worker processes that Uvicorn spawns to handle requests. Each worker runs its own instance of the application in a separate process.

:::info

When deploying in orchestrated environments like Kubernetes or using Helm charts, it's recommended to keep UVICORN_WORKERS set to 1. Container orchestration platforms already provide their own scaling mechanisms through pod replication, and using multiple workers inside containers can lead to resource allocation issues and complicate horizontal scaling strategies.

If you use UVICORN_WORKERS, you also need to ensure that related environment variables for scalable multi-instance setups are set accordingly.

:::

### Proxy Settings

Open WebUI supports using proxies for HTTP and HTTPS retrievals. To specify proxy settings,
Open WebUI uses the following environment variables:

#### `http_proxy`

- Type: `str`
- Description: Sets the URL for the HTTP proxy.

#### `https_proxy`

- Type: `str`
- Description: Sets the URL for the HTTPS proxy.

#### `no_proxy`

- Type: `str`
- Description: Lists domain extensions (or IP addresses) for which the proxy should not be used,
separated by commas. For example, setting no_proxy to '.mit.edu' ensures that the proxy is
bypassed when accessing documents from MIT.

### Install Required Python Packages

Open WebUI provides environment variables to customize the pip installation process. Below are the environment variables used by Open WebUI for adjusting package installation behavior:

#### `PIP_OPTIONS`

- Type: `str`
- Description: Specifies additional command-line options that pip should use when installing packages. For example, you can include flags such as `--upgrade`, `--user`, or `--no-cache-dir` to control the installation process.

#### `PIP_PACKAGE_INDEX_OPTIONS`

- Type: `str`
- Description: Defines custom package index behavior for pip. This can include specifying additional or alternate index URLs (e.g., `--extra-index-url`), authentication credentials, or other parameters to manage how packages are retrieved from different locations.<|MERGE_RESOLUTION|>--- conflicted
+++ resolved
@@ -1112,7 +1112,6 @@
 - Type: `str`
 - Description: Sets the URI for Qdrant.
 
-<<<<<<< HEAD
 #### `QDRANT_ON_DISK`
 
 - Type: `bool`
@@ -1127,10 +1126,10 @@
 
 #### `QDRANT_GRPC_PORT`
 
-- Type: `str`
-- Default: `"6334"`
+- Type: `int`
+- Default: `6334`
 - Description: Sets the gRPC port number for Qdrant.
-=======
+
 ### Pinecone
 
 When using Pinecone as the vector store, the following environment variables are used to control its behavior. Make sure to set these variables in your `.env` file or deployment environment.
@@ -1172,7 +1171,6 @@
 - Default: `aws`
 - Options: `aws`, `gcp`, `azure`
 - Description: Specifies the cloud provider where the Pinecone index is hosted.
->>>>>>> a3d75146
 
 ## RAG Content Extraction Engine
 
